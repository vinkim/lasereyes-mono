--- conflicted
+++ resolved
@@ -1,11 +1,7 @@
 {
   "name": "@omnisat/lasereyes-core",
   "private": false,
-<<<<<<< HEAD
-  "version": "0.0.19-rc.4",
-=======
-  "version": "0.0.19",
->>>>>>> c104ee19
+  "version": "0.0.20-rc.4",
   "type": "module",
   "main": "./dist/index.umd.cjs",
   "module": "./dist/index.js",
