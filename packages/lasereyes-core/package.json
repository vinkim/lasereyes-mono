{
  "name": "@omnisat/lasereyes-core",
  "private": false,
<<<<<<< HEAD
  "version": "0.0.0-rc.28",
=======
  "version": "0.0.2",
>>>>>>> ba517ccb
  "type": "module",
  "main": "./dist/index.umd.cjs",
  "module": "./dist/index.js",
  "files": [
    "dist"
  ],
  "types": "./dist/index.d.ts",
  "exports": {
    ".": {
      "import": "./dist/index.js",
      "require": "./dist/index.umd.cjs"
    }
  },
  "scripts": {
    "dev": "vite",
    "build": "tsc && vite build",
    "preview": "vite preview",
    "prepublishOnly": "npm run build"
  },
  "devDependencies": {
    "typescript": "^5.5.3",
    "vite": "^5.4.1",
    "vite-plugin-dts": "^4.2.1"
  },
  "dependencies": {
    "@bitcoinerlab/secp256k1": "^1.1.1",
    "@nanostores/persistent": "^0.10.2",
    "@orangecrypto/orange-connect": "^1.2.2",
    "axios": "^1.7.7",
    "bitcoinjs-lib": "^7.0.0-rc.0",
    "buffer": "^6.0.3",
    "nanostores": "^0.11.3",
    "sats-connect": "^2.8.0"
  },
  "publishConfig": {
    "access": "public"
  }
}<|MERGE_RESOLUTION|>--- conflicted
+++ resolved
@@ -1,11 +1,7 @@
 {
   "name": "@omnisat/lasereyes-core",
   "private": false,
-<<<<<<< HEAD
-  "version": "0.0.0-rc.28",
-=======
   "version": "0.0.2",
->>>>>>> ba517ccb
   "type": "module",
   "main": "./dist/index.umd.cjs",
   "module": "./dist/index.js",
