--- conflicted
+++ resolved
@@ -1,11 +1,7 @@
 {
   "name": "@omnisat/lasereyes-core",
   "private": false,
-<<<<<<< HEAD
-  "version": "0.0.18-rc.1",
-=======
-  "version": "0.0.18",
->>>>>>> 970c54e5
+  "version": "0.0.19-rc.1",
   "type": "module",
   "main": "./dist/index.umd.cjs",
   "module": "./dist/index.js",
