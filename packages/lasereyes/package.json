--- conflicted
+++ resolved
@@ -1,11 +1,7 @@
 {
   "name": "@omnisat/lasereyes",
   "private": false,
-<<<<<<< HEAD
-  "version": "0.0.37-rc.43",
-=======
   "version": "0.0.38",
->>>>>>> 2360d94d
   "type": "module",
   "main": "./dist/index.umd.cjs",
   "module": "./dist/index.js",
