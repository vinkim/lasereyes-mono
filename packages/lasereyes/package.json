{
  "name": "@omnisat/lasereyes",
  "private": false,
<<<<<<< HEAD
  "version": "0.0.87-rc.3",
=======
  "version": "0.0.87",
>>>>>>> 970c54e5
  "type": "module",
  "main": "./dist/index.umd.cjs",
  "module": "./dist/index.js",
  "files": [
    "dist"
  ],
  "types": "./dist/index.d.ts",
  "exports": {
    ".": {
      "import": "./dist/index.js",
      "require": "./dist/index.umd.cjs"
    }
  },
  "scripts": {
    "dev": "vite",
    "build": "tsc -b && vite build",
    "preview": "vite preview",
    "prepublishOnly": "npm run build",
    "lint": "eslint ."
  },
  "devDependencies": {
    "@vitejs/plugin-react-swc": "^3.5.0",
    "typescript": "^5.5.3",
    "vite": "^5.4.1",
    "vite-plugin-dts": "^4.2.1"
  },
  "dependencies": {
    "@omnisat/lasereyes-core": "0.0.18",
    "@omnisat/lasereyes-react": "0.0.14"
  },
  "publishConfig": {
    "access": "public"
  }
}<|MERGE_RESOLUTION|>--- conflicted
+++ resolved
@@ -1,11 +1,7 @@
 {
   "name": "@omnisat/lasereyes",
   "private": false,
-<<<<<<< HEAD
-  "version": "0.0.87-rc.3",
-=======
-  "version": "0.0.87",
->>>>>>> 970c54e5
+  "version": "0.0.88-rc.3",
   "type": "module",
   "main": "./dist/index.umd.cjs",
   "module": "./dist/index.js",
