{
  "name": "@omnisat/lasereyes-react",
  "private": false,
<<<<<<< HEAD
  "version": "0.0.15-rc.4",
=======
  "version": "0.0.15",
>>>>>>> c104ee19
  "type": "module",
  "main": "./dist/index.umd.cjs",
  "module": "./dist/index.js",
  "files": [
    "dist"
  ],
  "types": "./dist/index.d.ts",
  "typings": "./dist/index.d.ts",
  "exports": {
    ".": {
      "import": "./dist/index.js",
      "require": "./dist/index.umd.cjs"
    }
  },
  "scripts": {
    "dev": "vite",
    "build": "tsc -b && vite build",
    "lint": "eslint .",
    "preview": "vite preview",
    "prepublishOnly": "npm run build"
  },
  "dependencies": {
    "@nanostores/react": "^0.7.3",
    "@omnisat/lasereyes-core": "workspace:*",
    "bootstrap": "^5.3.3",
    "nanostores": "^0.11.3",
    "react": "^18.3.1",
    "react-dom": "^18.3.1",
    "vite-plugin-ssr": "^0.4.142"
  },
  "devDependencies": {
    "@eslint/js": "^9.9.0",
    "@types/node": "^22.5.4",
    "@types/react": "^18.3.3",
    "@types/react-dom": "^18.3.0",
    "@vitejs/plugin-react-swc": "^3.5.0",
    "eslint": "^9.9.0",
    "eslint-plugin-react-hooks": "^5.1.0-rc.0",
    "eslint-plugin-react-refresh": "^0.4.9",
    "globals": "^15.9.0",
    "typescript": "^5.5.3",
    "typescript-eslint": "^8.0.1",
    "vite": "^5.4.1",
    "vite-plugin-dts": "^4.2.1"
  },
  "publishConfig": {
    "access": "public"
  }
}<|MERGE_RESOLUTION|>--- conflicted
+++ resolved
@@ -1,11 +1,7 @@
 {
   "name": "@omnisat/lasereyes-react",
   "private": false,
-<<<<<<< HEAD
-  "version": "0.0.15-rc.4",
-=======
-  "version": "0.0.15",
->>>>>>> c104ee19
+  "version": "0.0.16-rc.4",
   "type": "module",
   "main": "./dist/index.umd.cjs",
   "module": "./dist/index.js",
